//---------------------------------------------------------------------------//
//                                                                           //
//  PDFR Streams implementation file                                         //
//                                                                           //
//  Copyright (C) 2018 - 2019 by Allan Cameron                               //
//                                                                           //
//  Licensed under the MIT license - see https://mit-license.org             //
//  or the LICENSE file in the project root directory                        //
//                                                                           //
//---------------------------------------------------------------------------//

/* Streams are normally compressed in PDFs, and the majority appear to be
 * compressed in DEFLATE format. I have used inheritance here with the Stream
 * class playing the role of base class and the various types of compression
 * having their own dervied classes, so that the interface remains standardized
 * and new classes for each type of compression could be added as needed.
 *
 * The Stream Class itself is effectively an abstract class. Its constructor
 * is protected so it can only be called by the derived class constructors.
 */

#include<string>
#include<vector>
#include<iostream>
#include<stdexcept>
#include<map>
#include<algorithm>
#include "streams.h"

using namespace std;


Stream::Stream(const string* input_t) : input_(input_t),
<<<<<<< HEAD
input_position_(0),
output_position_(0),
unconsumed_bits_(0),
unconsumed_bit_value_(0) {}
=======
                                        input_position_(0),
                                        output_position_(0),
                                        unconsumed_bits_(0),
                                        unconsumed_bit_value_(0) {}
>>>>>>> 42058362

/*---------------------------------------------------------------------------*/

Stream::Stream(const vector<uint8_t>* input_t)
{
  string raw_string(input_t->begin(), input_t->end());
  *this = Stream(&raw_string);
}


/*---------------------------------------------------------------------------*/

uint32_t Stream::GetByte()
{
  if (input_position_ >= input_->size()) return 256;
  uint8_t next_byte = (*input_)[input_position_++];
  return next_byte;
  ;
}

/*---------------------------------------------------------------------------*/

uint32_t Stream::PeekByte()
{
  ++input_position_;
  uint32_t result = GetByte();
  --input_position_;
  return result;
}

/*---------------------------------------------------------------------------*/

void Stream::Reset()
{
  input_position_ = 0;
  output_position_ = 0;
  unconsumed_bit_value_ = 0;
  unconsumed_bits_ = 0;
  output_.clear();
}

/*---------------------------------------------------------------------------*/

uint32_t Stream::GetBits(uint32_t n_bits_t)
{
  uint32_t value_read = unconsumed_bit_value_;
  uint8_t bits_read = unconsumed_bits_;

  while (bits_read < n_bits_t)
  {
    uint32_t new_byte = GetByte();
    if (new_byte == 256) throw runtime_error("Unexpected end of stream");
    value_read |= new_byte << bits_read;
    bits_read += 8;
  }

  uint32_t result = value_read & ((1 << n_bits_t) - 1);
  unconsumed_bit_value_ = value_read >> n_bits_t;
  bits_read -= n_bits_t;
  unconsumed_bits_ = bits_read;
  return result;
}

/*---------------------------------------------------------------------------*/

uint32_t Stream::BitFlip(uint32_t value, uint32_t n_bits)
{
  uint32_t result = 0;
  for(uint32_t i = 1; i <= n_bits; ++i)
  {
    result = (result << 1) | (value & 1);
    value  >>= 1;
  }
  return result;
}<|MERGE_RESOLUTION|>--- conflicted
+++ resolved
@@ -31,17 +31,10 @@
 
 
 Stream::Stream(const string* input_t) : input_(input_t),
-<<<<<<< HEAD
-input_position_(0),
-output_position_(0),
-unconsumed_bits_(0),
-unconsumed_bit_value_(0) {}
-=======
                                         input_position_(0),
                                         output_position_(0),
                                         unconsumed_bits_(0),
                                         unconsumed_bit_value_(0) {}
->>>>>>> 42058362
 
 /*---------------------------------------------------------------------------*/
 
