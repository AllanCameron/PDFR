--- conflicted
+++ resolved
@@ -12,11 +12,8 @@
 xml, json, html and csv.
 
 Some R packages already exist to help extract information from pdfs. In
-<<<<<<< HEAD
 particular, [pdftools](https://ropensci.org/blog/2016/03/01/pdftools-and-jeroen/) provides an R interface to some of Poppler's pdf tools, and can quickly and 
-=======
 particular, [https://ropensci.org/blog/2016/03/01/pdftools-and-jeroen/](pdftools) provides an R interface to some of Poppler's pdf tools, and can quickly and 
->>>>>>> c1a4975f
 reliably extract text wholesale from pdf. Although this preserves much of the 
 text layout on a page, the precise locations, fonts and sizes of the text 
 elements is lost, reducing the options for extracting semantic information. 
@@ -26,11 +23,7 @@
 such as xpdf or Poppler, it was written from scratch with the specific goal
 of making text extraction easier for R users. Most of the design is new, an
 attempt to implement the pdf standard 
-<<<<<<< HEAD
-[ISO 32000](https://www.iso.org/standard/51502.html), though I also learned a 
-=======
-[https://www.iso.org/standard/51502.html](ISO 32000), though I also learned a 
->>>>>>> c1a4975f
+[ISO 32000](https://www.iso.org/standard/51502.html), though I also learned a
 lot from existing open-source libraries.
 
 The only external C++ library used is miniz, which is used to implement the
